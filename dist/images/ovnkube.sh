--- conflicted
+++ resolved
@@ -124,10 +124,9 @@
 # OVN_SB_PORT - ovn south db port (default 6642)
 ovn_sb_port=${OVN_SB_PORT:-6642}
 
-<<<<<<< HEAD
 ovn_hybrid_overlay_enable=${OVN_HYBRID_OVERLAY_ENABLE:-}
 ovn_hybrid_overlay_net_cidr=${OVN_HYBRID_OVERLAY_NET_CIDR:-}
-=======
+
 # Determine the ovn rundir.
 if [[ -f /usr/bin/ovn-appctl ]] ; then
 	# ovn-appctl is present. Use new ovn run dir path.
@@ -147,7 +146,6 @@
 OVS_LOGDIR=/var/log/openvswitch
 
 ovn_log_nbctld=${OVN_LOG_NBCTLD:-"${OVN_LOGDIR}/ovn-nbctl.log"}
->>>>>>> 29da2cc8
 
 # =========================================
 
@@ -720,12 +718,8 @@
     --nb-address=${ovn_nbdb} --sb-address=${ovn_sbdb} \
     --nbctl-daemon-mode \
     --loglevel=${ovnkube_loglevel} \
-<<<<<<< HEAD
     ${hybrid_overlay_flags} \
-    --pidfile /var/run/openvswitch/ovnkube-master.pid \
-=======
     --pidfile ${OVN_RUNDIR}/ovnkube-master.pid \
->>>>>>> 29da2cc8
     --logfile /var/log/ovn-kubernetes/ovnkube-master.log \
     --metrics-bind-address "0.0.0.0:9409" &
   echo "=============== ovn-master ========== running"
