package node

import (
	"fmt"
	"sync"

	"github.com/ovn-org/ovn-kubernetes/go-controller/pkg/factory"
	"github.com/ovn-org/ovn-kubernetes/go-controller/pkg/kube/healthcheck"
	"github.com/ovn-org/ovn-kubernetes/go-controller/pkg/util"

	kapi "k8s.io/api/core/v1"
	discovery "k8s.io/api/discovery/v1"
	ktypes "k8s.io/apimachinery/pkg/types"
	apierrors "k8s.io/apimachinery/pkg/util/errors"
	"k8s.io/apimachinery/pkg/util/sets"
)

// initLoadBalancerHealthChecker initializes the health check server for
// ServiceTypeLoadBalancer services

type loadBalancerHealthChecker struct {
	sync.Mutex
	nodeName     string
	server       healthcheck.Server
	services     map[ktypes.NamespacedName]uint16
	endpoints    map[ktypes.NamespacedName]int
	watchFactory factory.NodeWatchFactory
}

func newLoadBalancerHealthChecker(nodeName string, watchFactory factory.NodeWatchFactory) *loadBalancerHealthChecker {
	return &loadBalancerHealthChecker{
		nodeName:     nodeName,
		server:       healthcheck.NewServer(nodeName, nil, nil, nil),
		services:     make(map[ktypes.NamespacedName]uint16),
		endpoints:    make(map[ktypes.NamespacedName]int),
		watchFactory: watchFactory,
	}
}

func (l *loadBalancerHealthChecker) AddService(svc *kapi.Service) error {
	if svc.Spec.HealthCheckNodePort != 0 {
		l.Lock()
		defer l.Unlock()
		name := ktypes.NamespacedName{Namespace: svc.Namespace, Name: svc.Name}
		l.services[name] = uint16(svc.Spec.HealthCheckNodePort)
		if err := l.server.SyncServices(l.services); err != nil {
			return fmt.Errorf("unable to sync service %v; err: %v", name, err)
		}
		epSlices, err := l.watchFactory.GetEndpointSlices(svc.Namespace, svc.Name)
		if err != nil {
			return fmt.Errorf("could not fetch endpointslices "+
				"for service %s/%s during health check update service: %v",
				svc.Namespace, svc.Name, err)
		}
		namespacedName := ktypes.NamespacedName{Namespace: svc.Namespace, Name: svc.Name}
		l.endpoints[namespacedName] = l.CountLocalEndpointAddresses(epSlices)
		if err = l.server.SyncEndpoints(l.endpoints); err != nil {
			return fmt.Errorf("unable to sync endpoint slice %v; err: %v", name, err)
		}
	}
	return nil
}

func (l *loadBalancerHealthChecker) UpdateService(old, new *kapi.Service) error {
	// if the ETP values have changed between local and cluster,
	// we need to update health checks accordingly
	// HealthCheckNodePort is used only in ETP=local mode
	var err error
	var errors []error
	if old.Spec.ExternalTrafficPolicy == kapi.ServiceExternalTrafficPolicyTypeCluster &&
		new.Spec.ExternalTrafficPolicy == kapi.ServiceExternalTrafficPolicyTypeLocal {
		if err = l.AddService(new); err != nil {
			errors = append(errors, err)
		}
<<<<<<< HEAD
=======
		epSlices, err := l.watchFactory.GetEndpointSlices(new.Namespace, new.Name)
		if err != nil {
			errors = append(errors, fmt.Errorf("could not fetch endpointslices "+
				"for service %s/%s during health check update service: %v",
				new.Namespace, new.Name, err))
			return apierrors.NewAggregate(errors)
		}
		namespacedName := ktypes.NamespacedName{Namespace: new.Namespace, Name: new.Name}
		l.Lock()
		l.endpoints[namespacedName] = l.CountLocalReadyEndpointAddresses(epSlices)
		if err = l.server.SyncEndpoints(l.endpoints); err != nil {
			errors = append(errors, err)
		}
		l.Unlock()
>>>>>>> 9e4bb072
	}
	if old.Spec.ExternalTrafficPolicy == kapi.ServiceExternalTrafficPolicyTypeLocal &&
		new.Spec.ExternalTrafficPolicy == kapi.ServiceExternalTrafficPolicyTypeCluster {
		if err = l.DeleteService(old); err != nil {
			errors = append(errors, err)
		}
	}
	return apierrors.NewAggregate(errors)
}

func (l *loadBalancerHealthChecker) DeleteService(svc *kapi.Service) error {
	if svc.Spec.HealthCheckNodePort != 0 {
		l.Lock()
		defer l.Unlock()
		name := ktypes.NamespacedName{Namespace: svc.Namespace, Name: svc.Name}
		delete(l.services, name)
		delete(l.endpoints, name)
		return l.server.SyncServices(l.services)
	}
	return nil
}

func (l *loadBalancerHealthChecker) SyncServices(svcs []interface{}) error {
	return nil
}

func (l *loadBalancerHealthChecker) SyncEndPointSlices(epSlice *discovery.EndpointSlice) error {
	namespacedName, err := util.ServiceNamespacedNameFromEndpointSlice(epSlice)
	if err != nil {
		return fmt.Errorf("skipping %s/%s: %v", epSlice.Namespace, epSlice.Name, err)
	}
	epSlices, err := l.watchFactory.GetEndpointSlices(epSlice.Namespace, epSlice.Labels[discovery.LabelServiceName])
	if err != nil {
		// should be a rare occurence
		return fmt.Errorf("could not fetch all endpointslices for service %s during health check", namespacedName.String())
	}

	localEndpointAddressCount := l.CountLocalReadyEndpointAddresses(epSlices)
	if len(epSlices) == 0 {
		// let's delete it from cache and wait for the next update;
		// this will show as 0 endpoints for health checks
		delete(l.endpoints, namespacedName)
	} else {
		l.endpoints[namespacedName] = localEndpointAddressCount
	}
	return l.server.SyncEndpoints(l.endpoints)
}

func (l *loadBalancerHealthChecker) AddEndpointSlice(epSlice *discovery.EndpointSlice) error {
	namespacedName, err := util.ServiceNamespacedNameFromEndpointSlice(epSlice)
	if err != nil {
		return fmt.Errorf("cannot add %s/%s to loadBalancerHealthChecker: %v", epSlice.Namespace, epSlice.Name, err)
	}
	l.Lock()
	defer l.Unlock()
	if _, exists := l.services[namespacedName]; exists {
		return l.SyncEndPointSlices(epSlice)
	}
	return nil
}

func (l *loadBalancerHealthChecker) UpdateEndpointSlice(oldEpSlice, newEpSlice *discovery.EndpointSlice) error {
	namespacedName, err := util.ServiceNamespacedNameFromEndpointSlice(newEpSlice)
	if err != nil {
		return fmt.Errorf("cannot update %s/%s in loadBalancerHealthChecker: %v",
			newEpSlice.Namespace, newEpSlice.Name, err)
	}
	l.Lock()
	defer l.Unlock()
	if _, exists := l.services[namespacedName]; exists {
		return l.SyncEndPointSlices(newEpSlice)
	}
	return nil
}

func (l *loadBalancerHealthChecker) DeleteEndpointSlice(epSlice *discovery.EndpointSlice) error {
	l.Lock()
	defer l.Unlock()
	return l.SyncEndPointSlices(epSlice)
}

// CountLocalReadyEndpointAddresses returns the number of IP addresses from ready
// endpoints that are local to the node for a service. This is used to determine the
// response to LB health checks for services with externalTrafficPolicy=local. We consider
// the ready field for health checks and the serving field for setting up services and endpoints,
// so that we can steer traffic to a local terminating endpoint (ready=false, serving=true, terminating=true),
// while responding negatively to its service health checks, giving time to LBs to update their
// cache of available nodes.
func (l *loadBalancerHealthChecker) CountLocalReadyEndpointAddresses(endpointSlices []*discovery.EndpointSlice) int {
	localEndpointAddresses := sets.NewString()
	for _, endpointSlice := range endpointSlices {
		for _, endpoint := range endpointSlice.Endpoints {
			isLocal := endpoint.NodeName != nil && *endpoint.NodeName == l.nodeName
			if util.IsEndpointReady(endpoint) && isLocal {
				localEndpointAddresses.Insert(endpoint.Addresses...)
			}
		}
	}
	return len(localEndpointAddresses)
}<|MERGE_RESOLUTION|>--- conflicted
+++ resolved
@@ -53,7 +53,7 @@
 				svc.Namespace, svc.Name, err)
 		}
 		namespacedName := ktypes.NamespacedName{Namespace: svc.Namespace, Name: svc.Name}
-		l.endpoints[namespacedName] = l.CountLocalEndpointAddresses(epSlices)
+		l.endpoints[namespacedName] = l.CountLocalReadyEndpointAddresses(epSlices)
 		if err = l.server.SyncEndpoints(l.endpoints); err != nil {
 			return fmt.Errorf("unable to sync endpoint slice %v; err: %v", name, err)
 		}
@@ -72,23 +72,6 @@
 		if err = l.AddService(new); err != nil {
 			errors = append(errors, err)
 		}
-<<<<<<< HEAD
-=======
-		epSlices, err := l.watchFactory.GetEndpointSlices(new.Namespace, new.Name)
-		if err != nil {
-			errors = append(errors, fmt.Errorf("could not fetch endpointslices "+
-				"for service %s/%s during health check update service: %v",
-				new.Namespace, new.Name, err))
-			return apierrors.NewAggregate(errors)
-		}
-		namespacedName := ktypes.NamespacedName{Namespace: new.Namespace, Name: new.Name}
-		l.Lock()
-		l.endpoints[namespacedName] = l.CountLocalReadyEndpointAddresses(epSlices)
-		if err = l.server.SyncEndpoints(l.endpoints); err != nil {
-			errors = append(errors, err)
-		}
-		l.Unlock()
->>>>>>> 9e4bb072
 	}
 	if old.Spec.ExternalTrafficPolicy == kapi.ServiceExternalTrafficPolicyTypeLocal &&
 		new.Spec.ExternalTrafficPolicy == kapi.ServiceExternalTrafficPolicyTypeCluster {
