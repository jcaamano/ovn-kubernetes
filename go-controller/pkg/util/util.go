package util

import (
	"encoding/json"
	"fmt"
	"net"
	"strings"
	"sync"

	houtil "github.com/ovn-org/ovn-kubernetes/go-controller/hybrid-overlay/pkg/util"
	"github.com/ovn-org/ovn-kubernetes/go-controller/pkg/config"

	"github.com/urfave/cli"
	"k8s.io/klog"
)

// StringArg gets the named command-line argument or returns an error if it is empty
func StringArg(context *cli.Context, name string) (string, error) {
	val := context.String(name)
	if val == "" {
		return "", fmt.Errorf("argument --%s should be non-null", name)
	}
	return val, nil
}

// GetK8sMgmtIntfName returns the correct length interface name to be used
// as an OVS internal port on the node
func GetK8sMgmtIntfName(nodeName string) string {
	if len(nodeName) > 11 {
		return "k8s-" + (nodeName[:11])
	}
	return "k8s-" + nodeName
}

// GetNodeChassisID returns the machine's OVN chassis ID
func GetNodeChassisID() (string, error) {
	chassisID, stderr, err := RunOVSVsctl("--if-exists", "get",
		"Open_vSwitch", ".", "external_ids:system-id")
	if err != nil {
		klog.Errorf("No system-id configured in the local host, "+
			"stderr: %q, error: %v", stderr, err)
		return "", err
	}
	if chassisID == "" {
		return "", fmt.Errorf("No system-id configured in the local host")
	}

	return chassisID, nil
}

var updateNodeSwitchLock sync.Mutex

<<<<<<< HEAD
=======
// UpdateNodeSwitchExcludeIPs should be called after adding the management port
// and after adding the hybrid overlay port, and ensures that each port's IP
// is added to the logical switch's exclude_ips. This prevents ovn-northd log
// spam about duplicate IP addresses.
// See https://github.com/ovn-org/ovn-kubernetes/pull/779
>>>>>>> a32f72bc
func UpdateNodeSwitchExcludeIPs(nodeName string, subnet *net.IPNet) error {
	if config.IPv6Mode {
		// We don't exclude any IPs in IPv6
		return nil
	}

	updateNodeSwitchLock.Lock()
	defer updateNodeSwitchLock.Unlock()

	stdout, stderr, err := RunOVNNbctl("lsp-list", nodeName)
	if err != nil {
		return fmt.Errorf("failed to list logical switch %q ports: stderr: %q, error: %v", nodeName, stderr, err)
	}

	var haveManagementPort, haveHybridOverlayPort bool
	lines := strings.Split(stdout, "\n")
	for _, line := range lines {
		line = strings.TrimSpace(line)
		if strings.Contains(line, "(k8s-"+nodeName+")") {
			haveManagementPort = true
		} else if strings.Contains(line, "("+houtil.GetHybridOverlayPortName(nodeName)+")") {
			haveHybridOverlayPort = true
		}
	}

	_, managementPortCIDR := GetNodeWellKnownAddresses(subnet)
<<<<<<< HEAD
	hybridOverlayIP := NextIP(managementPortCIDR.IP)

	// Only exclude the hybrid overlay IP if host subnets are big enough
	excludeHybridOverlayIP := true
	for _, clusterEntry := range config.Default.ClusterSubnets {
		if clusterEntry.HostSubnetLength > 24 {
			excludeHybridOverlayIP = false
			break
		}
	}

	var excludeIPs string
	if excludeHybridOverlayIP {
=======
	var excludeIPs string
	if config.HybridOverlay.Enabled {
		hybridOverlayIP := NextIP(managementPortCIDR.IP)
>>>>>>> a32f72bc
		if haveHybridOverlayPort && haveManagementPort {
			// no excluded IPs required
		} else if !haveHybridOverlayPort && !haveManagementPort {
			// exclude both
			excludeIPs = managementPortCIDR.IP.String() + ".." + hybridOverlayIP.String()
		} else if haveHybridOverlayPort {
			// exclude management port IP
			excludeIPs = managementPortCIDR.IP.String()
		} else if haveManagementPort {
			// exclude hybrid overlay port IP
			excludeIPs = hybridOverlayIP.String()
		}
	} else if !haveManagementPort {
		// exclude management port IP
		excludeIPs = managementPortCIDR.IP.String()
	}

	args := []string{"--", "--if-exists", "remove", "logical_switch", nodeName, "other-config", "exclude_ips"}
	if len(excludeIPs) > 0 {
		args = []string{"--", "--if-exists", "set", "logical_switch", nodeName, "other-config:exclude_ips=" + excludeIPs}
	}

	_, stderr, err = RunOVNNbctl(args...)
	if err != nil {
		return fmt.Errorf("failed to set node %q switch exclude_ips, "+
			"stderr: %q, error: %v", nodeName, stderr, err)
	}
	return nil
}

const (
	// OvnPodAnnotationName is the constant string representing the POD annotation key
	OvnPodAnnotationName = "k8s.ovn.org/pod-networks"
	// OvnPodDefaultNetwork is the constant string representing the first OVN interface to the Pod
	OvnPodDefaultNetwork = "default"
)

// PodAnnotation describes the pod's assigned network details
type PodAnnotation struct {
	// IP is the pod's assigned IP address and prefix
	IP *net.IPNet
	// MAC is the pod's assigned MAC address
	MAC net.HardwareAddr
	// GW is the pod's gateway IP address
	GW net.IP
	// Routes are routes to add to the pod's network namespace
	Routes []PodRoute
}

// PodRoute describes any routes to be added to the pod's network namespace
type PodRoute struct {
	// Dest is the route destination
	Dest *net.IPNet
	// NextHop is the IP address of the next hop for traffic destined for Dest
	NextHop net.IP
}

// Internal struct used to correctly marshal IPs to JSON
type podAnnotation struct {
	IP     string     `json:"ip_address"`
	MAC    string     `json:"mac_address"`
	GW     string     `json:"gateway_ip"`
	Routes []podRoute `json:"routes,omitempty"`
}

// Internal struct used to correctly marshal IPs to JSON
type podRoute struct {
	Dest    string `json:"dest"`
	NextHop string `json:"nextHop"`
}

// MarshalPodAnnotation returns a JSON-formatted annotation describing the pod's
// network details
func MarshalPodAnnotation(podInfo *PodAnnotation) (map[string]string, error) {
	var gw string
	if podInfo.GW != nil {
		gw = podInfo.GW.String()
	}
	pa := podAnnotation{
		IP:  podInfo.IP.String(),
		MAC: podInfo.MAC.String(),
		GW:  gw,
	}
	for _, r := range podInfo.Routes {
		var nh string
		if r.NextHop != nil {
			nh = r.NextHop.String()
		}
		pa.Routes = append(pa.Routes, podRoute{
			Dest:    r.Dest.String(),
			NextHop: nh,
		})
	}

	podNetworks := map[string]podAnnotation{
		OvnPodDefaultNetwork: pa,
	}
	bytes, err := json.Marshal(podNetworks)
	if err != nil {
		klog.Errorf("failed marshaling podNetworks map %v", podNetworks)
		return nil, err
	}
	return map[string]string{
		OvnPodAnnotationName: string(bytes),
	}, nil
}

// UnmarshalPodAnnotation returns a the unmarshalled pod annotation
func UnmarshalPodAnnotation(annotations map[string]string) (*PodAnnotation, error) {
	ovnAnnotation, ok := annotations[OvnPodAnnotationName]
	if !ok {
		return nil, fmt.Errorf("could not find OVN pod annotation in %v", annotations)
	}

	podNetworks := make(map[string]podAnnotation)
	if err := json.Unmarshal([]byte(ovnAnnotation), &podNetworks); err != nil {
		return nil, fmt.Errorf("failed to unmarshal ovn pod annotation %q: %v",
			ovnAnnotation, err)
	}
	tempA := podNetworks[OvnPodDefaultNetwork]
	a := &tempA

	podAnnotation := &PodAnnotation{}
	// Minimal validation
	ip, ipnet, err := net.ParseCIDR(a.IP)
	if err != nil {
		return nil, fmt.Errorf("failed to parse pod IP %q: %v", a.IP, err)
	}
	ipnet.IP = ip
	podAnnotation.IP = ipnet

	podAnnotation.MAC, err = net.ParseMAC(a.MAC)
	if err != nil {
		return nil, fmt.Errorf("failed to parse pod MAC %q: %v", a.MAC, err)
	}

	if a.GW != "" {
		podAnnotation.GW = net.ParseIP(a.GW)
		if podAnnotation.GW == nil {
			return nil, fmt.Errorf("failed to parse pod gateway %q", a.GW)
		}
	}

	for _, r := range a.Routes {
		route := PodRoute{}
		_, route.Dest, err = net.ParseCIDR(r.Dest)
		if err != nil {
			return nil, fmt.Errorf("failed to parse pod route dest %q: %v", r.Dest, err)
		}
		if r.NextHop != "" {
			route.NextHop = net.ParseIP(r.NextHop)
			if route.NextHop == nil {
				return nil, fmt.Errorf("failed to parse pod route next hop %q", a.GW)
			}
		}
		podAnnotation.Routes = append(podAnnotation.Routes, route)
	}

	return podAnnotation, nil
}<|MERGE_RESOLUTION|>--- conflicted
+++ resolved
@@ -50,14 +50,11 @@
 
 var updateNodeSwitchLock sync.Mutex
 
-<<<<<<< HEAD
-=======
 // UpdateNodeSwitchExcludeIPs should be called after adding the management port
 // and after adding the hybrid overlay port, and ensures that each port's IP
 // is added to the logical switch's exclude_ips. This prevents ovn-northd log
 // spam about duplicate IP addresses.
 // See https://github.com/ovn-org/ovn-kubernetes/pull/779
->>>>>>> a32f72bc
 func UpdateNodeSwitchExcludeIPs(nodeName string, subnet *net.IPNet) error {
 	if config.IPv6Mode {
 		// We don't exclude any IPs in IPv6
@@ -84,25 +81,9 @@
 	}
 
 	_, managementPortCIDR := GetNodeWellKnownAddresses(subnet)
-<<<<<<< HEAD
-	hybridOverlayIP := NextIP(managementPortCIDR.IP)
-
-	// Only exclude the hybrid overlay IP if host subnets are big enough
-	excludeHybridOverlayIP := true
-	for _, clusterEntry := range config.Default.ClusterSubnets {
-		if clusterEntry.HostSubnetLength > 24 {
-			excludeHybridOverlayIP = false
-			break
-		}
-	}
-
-	var excludeIPs string
-	if excludeHybridOverlayIP {
-=======
 	var excludeIPs string
 	if config.HybridOverlay.Enabled {
 		hybridOverlayIP := NextIP(managementPortCIDR.IP)
->>>>>>> a32f72bc
 		if haveHybridOverlayPort && haveManagementPort {
 			// no excluded IPs required
 		} else if !haveHybridOverlayPort && !haveManagementPort {
