--- conflicted
+++ resolved
@@ -59,13 +59,6 @@
 	o.watcher, err = factory.NewWatchFactory(o.fakeClient, o.stopChan)
 	Expect(err).NotTo(HaveOccurred())
 
-<<<<<<< HEAD
-	o.controller = NewOvnController(o.fakeClient, o.watcher, nil)
-	o.controller.portGroupSupport = o.portGroups
-	// Multicast depends on port groups
-	o.controller.multicastSupport = o.portGroups
-=======
 	o.controller = NewOvnController(o.fakeClient, o.watcher, o.stopChan)
 	o.controller.multicastSupport = true
->>>>>>> a32f72bc
 }