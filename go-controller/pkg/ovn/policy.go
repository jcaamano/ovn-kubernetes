--- conflicted
+++ resolved
@@ -4,15 +4,10 @@
 	"fmt"
 	"net"
 	"reflect"
-<<<<<<< HEAD
-	"sync"
-
-=======
 	"strconv"
 	"sync"
 
 	goovn "github.com/ebay/go-ovn"
->>>>>>> b0f2616b
 	"github.com/ovn-org/ovn-kubernetes/go-controller/pkg/config"
 	"github.com/ovn-org/ovn-kubernetes/go-controller/pkg/factory"
 	"github.com/ovn-org/ovn-kubernetes/go-controller/pkg/types"
@@ -60,11 +55,8 @@
 	toLport   = "to-lport"
 	fromLport = "from-lport"
 	noneMatch = "None"
-<<<<<<< HEAD
-=======
 	// Default ACL logging severity
 	defaultACLLoggingSeverity = "info"
->>>>>>> b0f2616b
 	// IPv6 multicast traffic destined to dynamic groups must have the "T" bit
 	// set to 1: https://tools.ietf.org/html/rfc3307#section-4.3
 	ipv6DynamicMulticastMatch = "(ip6.dst[120..127] == 0xff && ip6.dst[116] == 1)"
@@ -386,13 +378,8 @@
 	portGroupName := hashedPortGroup(ns)
 	match := getACLMatch(portGroupName, getMulticastACLEgrMatch(),
 		knet.PolicyTypeEgress)
-<<<<<<< HEAD
-	err = addACLPortGroup(nsInfo.portGroupUUID, fromLport,
-		defaultMcastAllowPriority, match, "allow", knet.PolicyTypeEgress)
-=======
 	err = addACLPortGroup(ns, nsInfo.portGroupUUID, fromLport,
 		defaultMcastAllowPriority, match, "allow", knet.PolicyTypeEgress, "")
->>>>>>> b0f2616b
 	if err != nil {
 		return fmt.Errorf("failed to create allow egress multicast ACL for %s (%v)",
 			ns, err)
@@ -400,13 +387,8 @@
 
 	match = getACLMatch(portGroupName, getMulticastACLIgrMatch(nsInfo),
 		knet.PolicyTypeIngress)
-<<<<<<< HEAD
-	err = addACLPortGroup(nsInfo.portGroupUUID, toLport,
-		defaultMcastAllowPriority, match, "allow", knet.PolicyTypeIngress)
-=======
 	err = addACLPortGroup(ns, nsInfo.portGroupUUID, toLport,
 		defaultMcastAllowPriority, match, "allow", knet.PolicyTypeIngress, "")
->>>>>>> b0f2616b
 	if err != nil {
 		return fmt.Errorf("failed to create allow ingress multicast ACL for %s (%v)",
 			ns, err)
@@ -472,13 +454,8 @@
 	// IP multicast membership reports therefore denying any multicast traffic
 	// to be forwarded to pods.
 	match := "match=\"" + getMulticastACLMatch() + "\""
-<<<<<<< HEAD
-	err := addACLPortGroup(oc.clusterPortGroupUUID, fromLport,
-		defaultMcastDenyPriority, match, "drop", knet.PolicyTypeEgress)
-=======
 	err := addACLPortGroup("", oc.clusterPortGroupUUID, fromLport,
 		defaultMcastDenyPriority, match, "drop", knet.PolicyTypeEgress, "")
->>>>>>> b0f2616b
 	if err != nil {
 		return fmt.Errorf("failed to create default deny multicast egress ACL: %v", err)
 	}
@@ -503,25 +480,15 @@
 func (oc *Controller) createDefaultAllowMulticastPolicy() error {
 	mcastMatch := getMulticastACLMatch()
 	match := getACLMatch(clusterRtrPortGroupName, mcastMatch, knet.PolicyTypeEgress)
-<<<<<<< HEAD
-	err := addACLPortGroup(oc.clusterRtrPortGroupUUID, fromLport,
-		defaultRoutedMcastAllowPriority, match, "allow", knet.PolicyTypeEgress)
-=======
 	err := addACLPortGroup("", oc.clusterRtrPortGroupUUID, fromLport,
 		defaultRoutedMcastAllowPriority, match, "allow", knet.PolicyTypeEgress, "")
->>>>>>> b0f2616b
 	if err != nil {
 		return fmt.Errorf("failed to create default deny multicast egress ACL: %v", err)
 	}
 
 	match = getACLMatch(clusterRtrPortGroupName, mcastMatch, knet.PolicyTypeIngress)
-<<<<<<< HEAD
-	err = addACLPortGroup(oc.clusterRtrPortGroupUUID, toLport,
-		defaultRoutedMcastAllowPriority, match, "allow", knet.PolicyTypeIngress)
-=======
 	err = addACLPortGroup("", oc.clusterRtrPortGroupUUID, toLport,
 		defaultRoutedMcastAllowPriority, match, "allow", knet.PolicyTypeIngress, "")
->>>>>>> b0f2616b
 	if err != nil {
 		return fmt.Errorf("failed to create default deny multicast ingress ACL: %v", err)
 	}
@@ -994,11 +961,7 @@
 // Watch Services that are in the same Namespace as the NP
 // To account for hairpined traffic
 func (oc *Controller) handlePeerService(
-<<<<<<< HEAD
-	policy *knet.NetworkPolicy, gp *gressPolicy, np *namespacePolicy) {
-=======
 	policy *knet.NetworkPolicy, gp *gressPolicy, np *networkPolicy) {
->>>>>>> b0f2616b
 
 	h := oc.watchFactory.AddFilteredServiceHandler(policy.Namespace,
 		cache.ResourceEventHandlerFuncs{
