--- conflicted
+++ resolved
@@ -453,39 +453,12 @@
 		return nil, err
 	}
 
-<<<<<<< HEAD
-	// Get pods in the openshift-ovn-kubernetes namespace
-	podsOvn, errOvn := coreclient.Pods(ovnNamespace).List(context.TODO(), metav1.ListOptions{})
-	if errOvn != nil {
-		klog.V(0).Infof("Cannot find pods in %s namespace", ovnNamespace)
-		return nil, errOvn
-	}
-
-	var ovnkubePod *kapi.Pod
-	// Find ovnkube-node-xxx pod running on the same node as Pod
-	for index := 0; index < len(podsOvn.Items); index++ {
-		podOvn := podsOvn.Items[index]
-		if podOvn.Spec.NodeName == node.Name {
-			if !strings.HasPrefix(podOvn.Name, "ovnkube-node-metrics") {
-				if strings.HasPrefix(podOvn.Name, "ovnkube-node") {
-					klog.V(5).Infof("==> pod %s is running on node %s", podOvn.Name, node.Name)
-					ovnkubePod = &podOvn
-					break
-				}
-			}
-		}
-	}
-	if ovnkubePod == nil {
-		klog.V(0).Infof("Cannot find ovnkube-node pod on node %s in namespace %s", node.Name, ovnNamespace)
-		err := fmt.Errorf("cannot find ovnkube-node pod on node %s in namespace %s", node.Name, ovnNamespace)
-		return nil, err
-=======
 	// Find rtos MAC (this is the pod's first hop router).
 	lspCmd := "ovn-nbctl " + cmd + " --bare --no-heading --column=mac list logical-router-port " + types.RouterToSwitchPrefix + podInfo.NodeName
 	ipOutput, ipError, err := execInPod(coreclient, restconfig, ovnNamespace, podInfo.OvnKubePodName, "ovnkube-node", lspCmd, "")
+
 	if err != nil {
 		return nil, fmt.Errorf("execInPod() failed. err: %s, stderr: %s, stdout: %s, podInfo: %v", err, ipError, ipOutput, podInfo)
->>>>>>> fadfcd61
 	}
 	podInfo.RtosMAC = strings.Replace(ipOutput, "\n", "", -1)
 
